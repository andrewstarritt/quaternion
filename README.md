# <span style='color:#00c000'>quaternion</span>

A Python extension to provide a Quaternion type and some associated math functions.

[general](#general)<br>
[mathematical operations](#mathops)<br>
[mixed mode arithmetic](#mixedmode)<br>
[construction](#construction)<br>
[attributes](#attributes)<br>
[instance functions](#instfuncs)<br>
[magic functions](#magicfuncs)<br>
[math functions](#mathfuncs)<br>
[module variables](#variables)<br>
[hash function](#hash)<br>
[background](#background)<br>
[references](#references)<br>
[credits](#credits)<br>

## <a name = "general"/><span style='color:#00c000'>general</span>

Within _this_ module, a Quaternion q is defined to be:

    q = w + x.i + y.j + z.k

(_through out this document = means 'is equal to', as opposed to assignment_)<br>
where the coefficients w, x, y and z are real; and i, j and k three imaginary
numbers such that:

    i.i = j.j = k.k = i.j.k = -1
    i.j = +k,  j.k = +i,  k.i = +j
    j.i = -k,  k.j = -i,  i.k = -j

The Quaternion type has four member attributes to access these coefficients.
These instance attributes are w, x, y and z respectively.

A Quaternion may also be considered to be a real scalar part plus a vector (with
3 real components).
The real part accessible via the real attribute.
Both q.w and q.real return the real or scalar part of q.

The vector part is accessible via both the vector and imag attributes which provide
a tuple of floats. The following Python expressions are equivalent:

    q.vector
    q.imag
    (q.x, q.y, q.z)

q.real and q.imag provide a "complex" like view of a Quaternion at the expense
of providing an un-Pythonic duplication of q.w and q.vector respectively.

## <a name = "mathops"/><span style='color:#00c000'>mathematical operations</span>

The expected mathematical operations are provided.

unary: +, -, abs

binary: +, -, \*, /

power: \*\*

There is no mod (%) or integer division (//) operation available.
Therefore the pow() function can only take two arguments - see below.

The Quaternion type is associative under both addition and multiplication, i.e.:

    (p + q) + r  =  p + (q + r)
    (p * q) * r  =  p * (q * r)

The Quaternion type is non-commutative with respect to multiplication and division,
i.e.  p \* q  and  q \* p in general provide different values. To divide one
Quaternion by another, there are two options:

    p * q.inverse() ; or
    q.inverse() * p.

The quotient function returns the former, therefore:

    (p / q) * q = p

This non-commutative nature also explains why p ** q is undefined, as this could implemented as:

    exp (q * log (p))  ; or
    exp (log (p) * q)

However, mixed-mode ** is possible - see below.

___Experimental/tentative___

matrix mult: @

p @ q is the same a dot (p, q) and returns the dot product of two Quaternians
treated as a normal 4-tuple.
Is this a sensible use of @ ??

## <a name = "mixedmode"/><span style='color:#00c000'>mixed mode arithmetic</span>

Quaternions numbers and scalar numbers, i.e. int or float, are inter-operable.
int and float numbers are treated as Quaternions with zero imaginary components.
Note: float numbers (a) and Quaternion numbers (q) do commute under
multiplication:

    q * a = a * q

Mixed mode with complex numbers is also allowed. A complex number, z, is treated
as a Quaternions, q, such that q.w = z.real, q.y = z.imag, and q.x and q.z are
zero.

The choice of aligning the imaginary part of a complex number to the j imaginary
component as opposed to i or k is mathematically arbitrary.
However for Python, j is the natural choice and then the following, bar any
rounding errors, will hold true for any complex value z:

    Quaternion(z) = Quaternion(str(z))

The complex part of a Quaternion may be obtained using the complex attribute,
such that:

    q.complex = complex(q.w, q.y).

There is _no_ complementary attribute to obtain q.x and q.z as a single item.

Mixed mode is also available for the ** operator.
If a is a float or integer number, then with some restrictions the following
are both provided:

     q ** a
     a ** q           -- a must be > 0.0


## <a name = "construction"/><span style='color:#00c000'>construction</span>

A Quaternion number may be constructed using one of the following forms:

* Quaternion ()                                     -> quaternion zero
* Quaternion (w[, x[, y[, z]]])                     -> quaternion number
* Quaternion (real=float,imag=(float,float,float))  -> quaternion number
* Quaternion (angle=float,axis=(float,float,float)) -> quaternion rotation number
* Quaternion (number)                               -> quaternion number
* Quaternion ("string representation")              -> quaternion number

A Quaternion number may be created from:

a) the real part and an optional imaginary parts. w, x, y and z must be float
   or number types which can be converted to float;

b) from a real number and a 3-tuple vector;

c) from an angle (radians) and a 3-tuple axis of rotation (which is automatically
   normalised), which generates a rotator Quaternion, which can then be used in
   conjunction with the rotate method;

d) from a single number parameter: int, float, complex or another Quaternion.
   When the number is complex, the imaginary part of the complex number is
   assigned to the j imaginary part; or

e) from the string representation of a Quaternion (modeled on the complex type).
   The following are valid:

    Quaternion("1.2")
    Quaternion("1.2+2i")
    Quaternion("1.22_33+4.11_22i")       -- 3.6 or later allows underscores
    Quaternion("1.2+3i-1j")
    Quaternion("(1.2+3i-1j)")
    Quaternion("1.2i+0.3k")
    Quaternion(" ( 1.2+0.3j ) ")
    Quaternion("1.2+3.4i+2.6j-2k")

The following are invalid:

    Quaternion("1.2 + 3.4i+ 2.6j- 2k")   -- spaces within actual number
    Quaternion("1.2+3.4i+2.6k-2j")       -- out of order
    Quaternion("(1.2+3.4i+2.6j-2k")      -- unmatched parenthesis


## <a name = "attributes"/><span style='color:#00c000'>attributes</span>

* w       - float - real/scalar part
* x       - float - i imaginary part
* y       - float - j imaginary part
* z       - float - k imaginary part
* vector  - tuple - the tuple (x, y, z)
* complex - complex - the complex number w + y.j
* real    - float - real/scalar part
* imag    - tuple - the imaginary part, the same as vector.


## <a name = "instfuncs"/><span style='color:#00c000'>instance functions</span>

### <span style='color:#00c000'>conjugate</span>

q.conjugate() returns the Quaternion conjugate of q.

### <span style='color:#00c000'>inverse</span>

q.inverse ()  returns s such that: s \* q = q \* s = 1

### <span style='color:#00c000'>normalise</span>

q.normalise () returns s such that: s = q / abs (q)

### <span style='color:#00c000'>quadrance</span>

q.quadrance () returns s such that s = q.w\*q.w + q.x\*q.x + q.y\*q.y + q.z\*q.z

### <span style='color:#00c000'>rotation_matrix</span>

q.rotation_matrix () returns 3-tuple of 3-tuple of floats representing the 3x3
rotation matrix equivalent of q.
q should be a rotation quaternion.

### <span style='color:#00c000'>rotation_angle</span>

q.rotation_angle () returns the angle (float, in radians) of quaternion.
q should be a rotation quaternion.
This method may raise a ValueError is q is not a rotation quaternion.

### <span style='color:#00c000'>rotate</span>

q.rotate (point, origin=None) -> point, where q is a rotation number,
i.e. q = Quaternion (angle=a,axis=(x,y,z)).
The returned value is rotated by an angle a radians about the axis (x,y,z).


## <a name = "magicfuncs"/><span style='color:#00c000'>magic functions</span>

### <span style='color:#00c000'>\_\_format\_\_</span>

q.\_\_format\_\_ (fmtstr) -> str

Format to a string according to format_spec. This allows, for example:

    q = Quaternion(...)
    s1 = "... {p:20.2f} ...".format(p=q)
    s2 = f"... {q:20.2f} ..."

### <span style='color:#00c000'>\_\_getnewargs\_\_</span>

q.\_\_getnewargs\_\_ () returns a 4-tuple s, such that s = (q.w, q.x, q.y, q.z)

This allows Quaternion numbers to be pickled and unpickled, and hence used
with jsonpickle.

### <span style='color:#00c000'>\_\_round\_\_</span>

q.\_\_round\_\_ (ndigits=0) returns a Quaternion with each component rounded,
e.g. round (q.w, ndigits).
While the method can be called directly, one would normally invoke

    round(q)
    round(q, n)

This is the equivalent of round (float, [ndigits]), and ndigits may be either
positive of negative. This is perhaps most useful as an alternative to
using format when printing Quaternion, e.g.

    print("result : %s" % round(q,2))


## <a name = "mathfuncs"/><span style='color:#00c000'>math functions</span>

A number of math functions that operate on Quaternions are also provided.
Most of these functions provide the equivalent quaternion function as the
functions of the same name out of the math and/or cmath module.

The functions provided are:

    isfinite
    isinf
    isnan
    isclose
    dot
    sqrt
    exp
    log
    log10
    cos
    sin
    tan
    acos
    asin
    atan
    cosh
    sinh
    tanh
    acosh
    asinh
    atanh
    polar
    phase
    axis
    rect
    angle
    rotation_matrix

Note: there is no separate qmath module.

## <a name = "variables"/><span style='color:#00c000'>module variables</span>

* one = Quaternion (1.0, 0.0, 0.0, 0.0)
* i   = Quaternion (0.0, 1.0, 0.0, 0.0)
* j   = Quaternion (0.0, 0.0, 1.0, 0.0)
* k   = Quaternion (0.0, 0.0, 0.0, 1.0)
* e   = 2.718281828459045 - float
* pi  = 3.141592653589793 - float
* tau = 6.283185307179586 - float
* \_\_version\_\_ = the version number as str.


## <a name = "hash"/><span style='color:#00c000'>hash function</span>

The hash of a quaternion follows the ideas used in the complex hash function such
that if q = Quaternion (q.complex) then hash(q) = hash (q.complex), and
if q = Quaternion (q.real) then hash(q) = hash (q.real)

## <a name = "background"/><span style='color:#00c000'>background</span>

This was initially developed more of an experiment to create a Python
extension written in C that was a bit more challenging than just a
"hello world" extension.

Although there are already a number of Quaternion Python implementations out
there, this has the advantage of speed over the pure Python implementations
and the advantage of no dependencies on any other modules such as numpy.

## <a name = "references"/><span style='color:#00c000'>references</span>

* http://onlinelibrary.wiley.com/doi/10.1002/9780470682906.app4/pdf
* https://www.geometrictools.com/Documentation/Quaternions.pdf
* https://en.wikipedia.org/wiki/Quaternion

## <a name = "credits"/><span style='color:#00c000'>credits</span>

Guidance from https://docs.python.org/3.5/extending/newtypes.html
together with cribbing many code-snippets and ideas from the complex type,
and last _but not least_ Sir William R. Hamilton.


<<<<<<< HEAD
<font size="-1">Last updated: Mon Feb 22 15:24:34 AEDT 2021</font>
=======
<font size="-1">Last updated: Fri Feb 26 18:25:00 AEDT 2021</font>
>>>>>>> 0c76a270
<br><|MERGE_RESOLUTION|>--- conflicted
+++ resolved
@@ -335,9 +335,5 @@
 and last _but not least_ Sir William R. Hamilton.
 
 
-<<<<<<< HEAD
-<font size="-1">Last updated: Mon Feb 22 15:24:34 AEDT 2021</font>
-=======
 <font size="-1">Last updated: Fri Feb 26 18:25:00 AEDT 2021</font>
->>>>>>> 0c76a270
 <br>