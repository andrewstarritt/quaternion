--- conflicted
+++ resolved
@@ -52,13 +52,8 @@
 PyAPI_FUNC (PyTypeObject*) PyQuaternionType ();
 
 /* Quaternion type check functions
-<<<<<<< HEAD
- * We use functions as opposed to macro like the complex type
- * As we ned access to the PyQuaternionType anyway.
-=======
  * We use functions as opposed to macros like the complex type
  * as we need to access to the PyQuaternionType anyway.
->>>>>>> dc3a5a1e
  */
 PyAPI_FUNC (bool) PyQuaternion_Check (PyObject *op);
 PyAPI_FUNC (bool) PyQuaternion_CheckExact (PyObject *op);
