/* quaternion.c
 *
 * This file is part of the Python quaternion module.
 *
 * Copyright (c) 2018-2019  Andrew C. Starritt
 *
 * The quaternion module is free software: you can redistribute it and/or modify
 * it under the terms of the GNU General Public License as published by
 * the Free Software Foundation, either version 3 of the License, or
 * (at your option) any later version.
 *
 * The quaternion module is distributed in the hope that it will be useful,
 * but WITHOUT ANY WARRANTY; without even the implied warranty of
 * MERCHANTABILITY or FITNESS FOR A PARTICULAR PURPOSE.  See the
 * GNU General Public License for more details.
 *
 * You should have received a copy of the GNU General Public License
 * along with the quaternion module.  If not, see <http://www.gnu.org/licenses/>.
 *
 * Contact details:
 * andrew.starritt@gmail.com
 * PO Box 3118, Prahran East, Victoria 3181, Australia.
 */

/* From https://docs.python.org/3.5/extending/newtypes.html,
 * together with cribbing many code-snippets and ideas from the complex type.
 *
 * Development environment:
 * Python 3.6.3
 * CentOS Linux release 7.4.1708 (Core) x86_64
 * gcc (GCC) 4.8.5 20150623 (Red Hat 4.8.5-16)
 */

#include "quaternion_object.h"
#include <structmember.h>
#include <string.h>

/* Forward declarations
 */
static PyObject *
quaternion_subtype_from_c_quaternion(PyTypeObject *type, Py_quaternion qval);

/* ----------------------------------------------------------------------------
 */
static
<<<<<<< HEAD
void debugTrace (const char* function,
                 const int line,
                 const char* format, ...)
=======
void debugTrace(const char* function,
                const int line,
                const char* format, ...)
>>>>>>> dc3a5a1e
{
   va_list args;
   char buffer [200];

   va_start (args, format);
   vsnprintf (buffer, sizeof (buffer), format, args);
   va_end (args);

   char notification [240];
   snprintf (notification, sizeof (notification), "%4d (%s): %s\n", line, function, buffer);
   printf (notification);
}

#define DEBUG_TRACE(...)  debugTrace(__FUNCTION__, __LINE__, __VA_ARGS__)



/* ----------------------------------------------------------------------------
 * Sort of equivilent to PyFloat_AsDouble(PyNumber_Float))
 * Pre-requisite - verify obj with PyNumber_Check ... but this includes complex.
 */
static double
_PyNumber_AsDouble(PyObject *obj, bool* is_okay)
{
   double result = 0.0;
   PyObject *float_obj = NULL;

   /* Return as a PyFloatObject or NULL
    */
   float_obj = PyNumber_Float (obj);

   if (float_obj != NULL) {
      /* Extract C double from Python float.
      */
      result = PyFloat_AsDouble (float_obj);
      if (is_okay) *is_okay = true;
   } else {
      if (is_okay) *is_okay = false;
   }
   return result;

<<<<<<< HEAD
   // qtype/quaternion_object.c:40:13: warning: 'debugTrace' defined but not used [-Wunused-function]
=======
   // qtype/quaternion_object.c:46:13: warning: 'debugTrace' defined but not used [-Wunused-function]
>>>>>>> dc3a5a1e
   //
   DEBUG_TRACE ("make compiler warning go away");
}

/// ----------------------------------------------------------------------------
// Optimizations ...
//   /* Do the usual cases first
//    */
//   if (PyFloat_Check (arg)) {
//      *value = PyFloat_AsDouble(arg);
//      return true;
//   }

//   if (PyLong_Check (arg)) {
//      *value = PyLong_AsDouble(arg);
//      return true;
//   }

//   /* Don't allow '4.0' to 4.0 conversion here.
//    */
//   result = !PyUnicode_Check(arg);

//   if (result) {
//      /* Does this type provide a float() function for the given arg type ?
//       */
//      nbr = arg->ob_type->tp_as_number;
//      result = (nbr == NULL || nbr->nb_float == NULL);
//      if (result) {
//         number = PyNumber_Float (arg);
//         result = (number != NULL);
//         if (result) {
//            result = PyFloat_Check (number);  /** over kill ?? **/
//            if (result) {
//               *value = PyFloat_AsDouble (number);
//            }
//            Py_DECREF (number);
//         }
//      }
//   }
/// ----------------------------------------------------------------------------


/* ----------------------------------------------------------------------------
 * Used internally by add, sub, mult etc.
 * On conversion error  - sets pobj to Py_NotImplemented
 * TODO: Leverage off PyObject_AsCQuaternion and or rationalize.
 */
static bool
to_c_quaternion(PyObject **pobj, Py_quaternion *pc)
{
   PyObject *obj = *pobj;

   pc->w = pc->x = pc->y = pc->z = 0.0;

   if (PyLong_Check(obj)) {
      pc->w = PyLong_AsDouble(obj);
      if (pc->w == -1.0 && PyErr_Occurred()) {
         *pobj = NULL;
         return false;
      }
      return true;
   }

   if (PyFloat_Check(obj)) {
      pc->w = PyFloat_AsDouble(obj);
      return true;
   }

   if (PyComplex_Check(obj)) {
      Py_complex z = PyComplex_AsCComplex (obj);
      pc->w = z.real;
      pc->y = z.imag;
      return true;
   }

   if (PyQuaternion_Check(obj)) {
      *pc = ((PyQuaternionObject *)(obj))->qval;
      return true;
   }

   Py_INCREF(Py_NotImplemented);
   *pobj = Py_NotImplemented;
   return false;
}

/* NOTE This wrapper macro may return and modify the obj to NULL! Nasty...
 * It also checks if obj is already Quaternion, thus saving function call
 */
#define TO_C_QUATERNION(obj, c) {                                              \
   if (PyQuaternion_Check(obj))                                                \
      c = ((PyQuaternionObject *)(obj))->qval;                                 \
   else if (!to_c_quaternion(&(obj), &(c)))                                    \
      return (obj);                                                            \
}


/* -----------------------------------------------------------------------------
 * Decode a tuple argument (of floats and/or longs) into a triple of doubles
 * and returns false on failure, true on success.
 * The 'function' and 'arg_name' arguments are for PyErr_Format.
 */
static bool
quaternion_parse_triple(PyObject *arg, Py_quat_triple* triple,
                        char* function, char* arg_name)
{
   bool result;

   if (arg == NULL) {
      PyErr_Format(PyExc_TypeError, "%.200s() missing 1 required positional argument: '%.200s'",
                   function, arg_name);
      return false;
   }

   if (!PyTuple_Check(arg)) {
      PyErr_Format(PyExc_TypeError,
                   "%.200s() argument '%.200s' must be tuple, not '%.200s'",
                   function, arg_name,Py_TYPE(arg)->tp_name);
      return false;
   }

   /* PyArg_ParseTuple does all the hard work, but we do lose the exact
    * nature of the error.
    */
   result = PyArg_ParseTuple (arg, "ddd", &triple->x, &triple->y, &triple->z);

   if (!result) {
      /* Reset the generic error to something more appropiate.
       */
      PyErr_Format(PyExc_TypeError,
                   "%.200s() argument '%.200s' requires exactly 3 numeric values",
                   function, arg_name);
   }

   return result;
}


/* =============================================================================
 * init support functions.
 */

/* -----------------------------------------------------------------------------
 * a valid Quaternion string usually takes one of these forms:
 *
 *    <float><signed-float>i<signed-float>j<signed-float>k
 *    <float><signed-float>i<signed-float>j
 *    <float><signed-float>i<signed-float>k
 *    <float><signed-float>j<signed-float>k
 *    <float><signed-float>i
 *    <float><signed-float>j
 *    <float><signed-float>k
 *    <float>
 *
 *    <float>i<signed-float>j<signed-float>k
 *    <float>i<signed-float>j
 *    <float>i<signed-float>k
 *    <float>j<signed-float>k
 *
 *    <float>i
 *    <float>j
 *    <float>k
 *
 * where <float> represents any numeric string that's accepted by the
 * float constructor (including 'nan', 'inf', 'infinity', etc.), and
 * <signed-float> is any string of the form <float> whose first
 * character is '+' or '-'.
 *
 * i, j and k may be 'i', 'j', 'k' and/or 'I', 'J', 'K'
 * any real, i, j, k components may be ommitted, but must always be in order.
 *
 * Leading/trailing spaces allowed
 * Leading/trailing "(" and ")" allowed.
 *
 * This mirrors the complex type behaviour.
 */
static PyObject *
quaternion_init_from_string_inner(const char *s, Py_ssize_t len, void *type)
{
   Py_quaternion qval = { 0.0, 0.0, 0.0, 0.0 };  /* initialised working copy - when needed */

   double r=0.0, x=0.0, y=0.0, z=0.0;
   double dval;
   int got_bracket=0;
   const char *start;
   char *end;
   int e;
   int allowed;
   int at_least_one;

   /* position on first non-blank */
   start = s;

   while (Py_ISSPACE(*s))
      s++;

   if (*s == '(') {
      /* Skip over possible bracket from repr(). */
      got_bracket = 1;
      s++;
      while (Py_ISSPACE(*s))
         s++;
   }

   allowed = 1;
   at_least_one = 0;
   for (e = 0; e < 4; e++) {

      /* first look for forms starting with <float> */
      dval = PyOS_string_to_double(s, &end, NULL);
      if (dval == -1.0 && PyErr_Occurred()) {
         if (PyErr_ExceptionMatches(PyExc_ValueError))
            PyErr_Clear();
         else
            return NULL;
      }

      if (end == s) {
         /* We did not read a float */
         goto parse_error;
      }

      s = end;   /* skip to end of the float */

      if ((allowed <= 1) &&
          (*s != 'i')  && (*s != 'I')  &&
          (*s != 'j')  && (*s != 'J')  &&
          (*s != 'k')  && (*s != 'K')) {
         r = dval;
         at_least_one = 1;
         allowed = 2;
      } else if ((allowed <= 2) && (*s == 'i' || *s == 'I')) {
         s++;
         x = dval;
         at_least_one = 1;
         allowed = 3;
      } else if ((allowed <= 3) && (*s == 'j' || *s == 'J')) {
         s++;
         y = dval;
         at_least_one = 1;
         allowed = 4;
      } else if ((allowed <= 4) && (*s == 'k' || *s == 'K')) {
         s++;
         z = dval;
         at_least_one = 1;
         allowed = 5;
      } else {
         goto parse_error;
      }

      if (s-start == len) {
         break;
      }

      if ((*s == ' ') || (*s == ')')) {
         break;
      }

      if ((allowed <= 5) && (*s == '+' || *s == '-')) {
         /* okay */
      } else {
         goto parse_error;
      }
   }

   /* dissallow empty string */
   if (!at_least_one)
      goto parse_error;

   /* trailing whitespace and closing bracket */
   while (Py_ISSPACE(*s))
      s++;

   if (got_bracket) {
      /* if there was an opening parenthesis, then the corresponding
          closing parenthesis should be right here */
      if (*s != ')')
         goto parse_error;
      s++;
      while (Py_ISSPACE(*s))
         s++;
   }

   /* we should now be at the end of the string */
   if (s-start != len) {
      goto parse_error;
   }

   /* all good = copy the values
    */
   qval.w = r;
   qval.x = x;
   qval.y = y;
   qval.z = z;
   return quaternion_subtype_from_c_quaternion (type, qval);

parse_error:
   PyErr_SetString(PyExc_ValueError,
                   "Quaternion() arg is a malformed string");
   return NULL;
}

/* -----------------------------------------------------------------------------
 */
static PyObject *
quaternion_init_from_string(PyTypeObject *type, PyObject *v)
{
   const char *s;
   PyObject *s_buffer = NULL, *result = NULL;
   Py_ssize_t len;

   if (PyUnicode_Check(v)) {
       s_buffer = _PyUnicode_TransformDecimalAndSpaceToASCII(v);
       if (s_buffer == NULL) {
           return NULL;
       }
       s = PyUnicode_AsUTF8AndSize(s_buffer, &len);
       if (s == NULL) {
           goto exit;
       }
   }
   else {
       PyErr_Format(PyExc_TypeError,
           "complex() argument must be a string or a number, not '%.200s'",
           Py_TYPE(v)->tp_name);
       return NULL;
   }

   result = _Py_string_to_number_with_underscores (s, len, "Quaternion", v, type,
                                                   quaternion_init_from_string_inner);
 exit:
   Py_DECREF(s_buffer);
   return result;
}

/* -----------------------------------------------------------------------------
 */
static PyObject *
quaternion_new(PyTypeObject *type, PyObject *args, PyObject *kwds)
{
   static char *kwlist[] = {"w", "x", "y", "z", "real", "imag", "angle", "axis", 0};

//   PyQuaternionObject *self = NULL;
   PyObject *r = NULL, *i = NULL, *j = NULL, *k = NULL;
   PyObject *angle = NULL, *axis = NULL;
   PyObject *real = NULL, *imag = NULL;
   unsigned int mask = 0;
   bool status;
   PyComplexObject* z = NULL;

   Py_quaternion qval = { 0.0, 0.0, 0.0, 0.0 };  /* initialised working copy - when needed */

   if (!PyArg_ParseTupleAndKeywords(args, kwds, "|OOOOOOOO:Quaternion", kwlist,
                                    &r, &i, &j, &k, &real, &imag, &angle, &axis)) {
      return NULL;
   }

   /* Create a mask of all supplied parameters.
    * This allows us to easily do various parameter combination checks.
    */
   mask = 0x00;
   if (r) mask |= 0x01;
   if (i) mask |= 0x02;
   if (j) mask |= 0x04;
   if (k) mask |= 0x08;
   if (angle) mask |= 0x10;
   if (axis)  mask |= 0x20;
   if (real)  mask |= 0x40;
   if (imag)  mask |= 0x80;

   /* - - - - - - - - - - - - - - - - - - - - - - - - - - - - - - - - - - - - -
    * o - the object
    * d - the dest float(double)
    */
#define MMM(o,d)                                                               \
   if (o != NULL) {                                                            \
      if (PyNumber_Check(o)) {                                                 \
         d = _PyNumber_AsDouble (o, &status);                                  \
         if (!status) {                                                        \
            PyErr_SetString(PyExc_TypeError, "float(" #o ") didn't return a float");  \
            return NULL;                                                       \
         }                                                                     \
      } else {                                                                 \
         PyErr_Format(PyExc_TypeError,                                         \
                      "Quaternion() argument '"#o"' must be float, not '%.200s'", \
                      Py_TYPE(o)->tp_name);                                    \
         return NULL;                                                          \
      }                                                                        \
   }


   /* Do the special cases
    */
   if (mask == 0x00) {
      /* No arguments - null value - all parts are zero (set 0 by new function).
       */
      return quaternion_subtype_from_c_quaternion (type, qval);
   }

   if (mask == 0x01) {
      /* A single value as first parameter
       */

      /* Special-case for a single argument when type(arg) is quaternion.
       */
      if (PyQuaternion_CheckExact(r)) {
         /* Note that we can't know whether it's safe to return
            a quaternion *subclass* instance as-is, hence the restriction
            to exact quaternions here.  If either the input or the
            output is a quaternion subclass, it will be handled below
            as a non-orthogonal vector.
         */
         Py_INCREF(r);
         return r;
      }

      if (PyComplex_Check(r)) {
         /* init from complex */
         z = (PyComplexObject*) (r);
         qval.w = z->cval.real;
         qval.y = z->cval.imag;
         return quaternion_subtype_from_c_quaternion (type, qval);
      }

      if (PyNumber_Check(r)) {
         /* init from number */
         MMM (r, qval.w);
         return quaternion_subtype_from_c_quaternion (type, qval);
      }

      if (PyUnicode_Check(r)) {
         return quaternion_init_from_string (type, r);
      }

      PyErr_Format (PyExc_TypeError, "Quaternion() argument r, type '%.200s',"
                    "cannot be converted to a Quaternion", Py_TYPE(r)->tp_name);
      return NULL;
   }

   /* Rectalinear components - we want up to four floats ?
    */
   if (mask == (mask & 0x0F)) {

      /* mask == 0x01 already handled, but more trouble than worth it to
       * explicitly not handle that case
       */

      MMM (r, qval.w);
      MMM (i, qval.x);
      MMM (j, qval.y);
      MMM (k, qval.z);

      /* All good */
      return quaternion_subtype_from_c_quaternion (type, qval);
   }

   /* Angle and axis specification ?
    */
   if (mask == (mask & 0x30)) {
      /* We have been given one or both - we need need both angle and axis.
       */
      if (angle == NULL) {
          PyErr_SetString(PyExc_TypeError, "Quaternion() missing 1 required named argument: 'angle'");
         return NULL;
      }

      if (axis == NULL) {
          PyErr_SetString(PyExc_TypeError, "Quaternion() missing 1 required named argument: 'axis'");
         return NULL;
      }

      double a = 0.0;
      Py_quat_triple b;

      MMM(angle, a);

      status = quaternion_parse_triple (axis, &b, "Quaternion", "axis");
      if (!status) {
         return NULL;
      }

      errno = 0;
      qval = _Py_quat_calc_rotation (a, b);  /* will normalise the axis */
      if (errno == EDOM) {
         PyErr_SetString(PyExc_ValueError, "Quaternion() 'axis' argument has no direction - is zero");
         return NULL;
      }
      return quaternion_subtype_from_c_quaternion (type, qval);
   }

   /* real and imag specification ?
    */
   if (mask == (mask & 0xC0)) {
      /* We have been given one or both - we need need both angle and axis.
       */
      if (real == NULL) {
          PyErr_SetString(PyExc_TypeError, "Quaternion() missing 1 required named argument: 'real'");
         return NULL;
      }

      double a = 0.0;
      Py_quat_triple b;

      MMM(real, a);

      if (imag) {
         status = quaternion_parse_triple (imag, &b, "Quaternion", "imag");
         if (!status) {
            return NULL;
         }
      } else {
         b.x = b.y = b.z = 0.0;
      }

      errno = 0;
      qval.w = a;
      qval.x = b.x;
      qval.y = b.y;
      qval.z = b.z;
      return quaternion_subtype_from_c_quaternion (type, qval);
   }

   /* If we get here, it's an error
    * Be more disserning re allow combinations. 
    */
   PyErr_SetString(PyExc_TypeError,
                   "Quaternion() can't mix component arguments and/or 'angle'/'axis' arguments and/or 'real'/'imag' arguments");
   return NULL;

#undef MMM
}

/* =============================================================================
 * Methods
 */

/* -----------------------------------------------------------------------------
 * Attribute support function
 */
static PyObject *
quaternion_get_vector(PyObject *self)
{
   Py_quaternion q;
   PyObject *r = NULL;

   q = ((PyQuaternionObject *)self)->qval;
   r = Py_BuildValue("(ddd)", q.x, q.y, q.z);

   return r;
}

/* -----------------------------------------------------------------------------
 * Attribute support function
 */
static PyObject *
quaternion_get_complex(PyObject *self)
{
   Py_quaternion c;
   c = ((PyQuaternionObject *)self)->qval;
   return PyComplex_FromDoubles (c.w, c.y);  /* real and j component */
}

/* -----------------------------------------------------------------------------
 */
static PyObject *
quaternion_conjugate(PyObject *self)
{
   Py_quaternion c, r;
   c = ((PyQuaternionObject *)self)->qval;
   PyFPE_START_PROTECT("quaternion_conjugate", return 0);
   r = _Py_quat_conjugate(c);
   PyFPE_END_PROTECT(r);
   return PyQuaternion_FromCQuaternion(r);
}

PyDoc_STRVAR(quaternion_conjugate_doc,
             "quaternion.conjugate() -> quaternion\n"
             "\n"
             "Return the quaternion conjugate of its argument.\n"
             "Example: (3-4i+5j-6k).conjugate() == 3+4i-5j+6k.");

/* -----------------------------------------------------------------------------
 */
static PyObject *
quaternion_inverse(PyObject *self)
{
   Py_quaternion c, r;
   c = ((PyQuaternionObject *)self)->qval;
   PyFPE_START_PROTECT("quaternion_inverse", return 0);
   errno = 0;
   r = _Py_quat_inverse(c);
   PyFPE_END_PROTECT(r);
   if (errno == EDOM) {
      PyErr_SetString(PyExc_ZeroDivisionError, "quaternion inverse of zero");
      return NULL;
   }
   return PyQuaternion_FromCQuaternion(r);
}

PyDoc_STRVAR(quaternion_inverse_doc,
             "quaternion.inverse() -> quaternion\n"
             "\n"
             "Return the quaternion inverse of its argument,\n"
             "such that: q * q.inverse() == 1+0i+0j+0k.");

/* -----------------------------------------------------------------------------
 */
static PyObject *
quaternion_normalise(PyObject *self)
{
   Py_quaternion c, r;
   c = ((PyQuaternionObject *)self)->qval;
   PyFPE_START_PROTECT("quaternion_normalise", return 0);
   r = _Py_quat_normalise(c);
   PyFPE_END_PROTECT(pr);
   return PyQuaternion_FromCQuaternion(r);
}

PyDoc_STRVAR(quaternion_normalise_doc,
             "quaternion.normalise() -> quaternion\n"
             "\n"
             "Return the normalised quaternion of the argument such that\n"
             "abs (q.normalise()) == 1.0");


/* -----------------------------------------------------------------------------
 */
static PyObject *
quaternion__format__(PyObject *self, PyObject *args)
{
   /* Wrapper around Py_DECREF that checks the ref exists.
    * And clears the ref pointer if needs be
    */
   #define QDECREF(obj) if (obj != NULL) {                                     \
      Py_DECREF(obj);                                                          \
      obj = NULL;                                                              \
   }


   PyObject *result = NULL;
   PyObject *format_spec = NULL;

   if (!PyArg_ParseTuple(args, "U:__format__", &format_spec))
      return NULL;

   if (!format_spec) {
      /* Belts amd braces
       */
      PyErr_SetString(PyExc_ValueError,
                      "Quaternion.__format__() null format spec");                                         \
      return NULL;
   }

   /* Leverage off the float formating function - this ensures consistancy
    * but at the cost of creating four float PyObjects objects and four
    * unicode PyObjects objects.
    */
   PyQuaternionObject *q = (PyQuaternionObject *)self;
   PyObject *r = PyFloat_FromDouble (q->qval.w);
   PyObject *i = PyFloat_FromDouble (q->qval.x);
   PyObject *j = PyFloat_FromDouble (q->qval.y);
   PyObject *k = PyFloat_FromDouble (q->qval.z);

   /* Do all components float objects exits?
    */
   if (r && i && j && k) {

      PyObject *fr = PyObject_Format (r, format_spec);
      PyObject *fi = PyObject_Format (i, format_spec);
      PyObject *fj = PyObject_Format (j, format_spec);
      PyObject *fk = PyObject_Format (k, format_spec);

      /* Do all float fromat Unicode objects exits?
       */
      if (fr && fi && fj && fk) {

         /* Convert to utf8 strings
          */
         char *utf8_r = PyUnicode_AsUTF8 (fr);
         char *utf8_i = PyUnicode_AsUTF8 (fi);
         char *utf8_j = PyUnicode_AsUTF8 (fj);
         char *utf8_k = PyUnicode_AsUTF8 (fk);

         /* Save required length - the formatting of r on its own will
          * capture ther overall required length.
          */
         const int rlen = strlen (utf8_r);

         /* Strip leading spaces.
          */
         while (*utf8_r == ' ') utf8_r++;
         while (*utf8_i == ' ') utf8_i++;
         while (*utf8_j == ' ') utf8_j++;
         while (*utf8_k == ' ') utf8_k++;

         /* Do the i, j and/or k start with a sign?
          */
         bool si = (*utf8_i == '+') || (*utf8_i == '-');
         bool sj = (*utf8_j == '+') || (*utf8_j == '-');
         bool sk = (*utf8_k == '+') || (*utf8_k == '-');

         /* If no sign add a '+', if component -ve format will always add a sign.
          */
         char image [240];
         snprintf (image, sizeof(image), "%s%s%si%s%sj%s%sk", utf8_r,
                   si ? "" : "+", utf8_i,
                   sj ? "" : "+", utf8_j,
                   sk ? "" : "+", utf8_k);


         int alen = strlen (image);
         int pad = rlen - alen;

         /* Constrain pad to available buffer size. */
         if (pad > (int) sizeof(image) - 1 - alen) {
             pad = (int) sizeof(image) - 1 - alen;
         }

         if (pad > 0) {
            memmove (&image[pad], &image [0], alen + 1);   /* Include the zero */
            int i;
            for (i = 0; i < pad; i++)
               image [i] = ' ';
         }

         image [sizeof(image) - 1] = '\0';     /* Belts n braces */

         result = PyUnicode_FromString (image);
      }

      /* Done with these objects - decrement the ref counts.
       */
      QDECREF (fr);
      QDECREF (fi);
      QDECREF (fj);
      QDECREF (fk);
   }

   /* And done with these objects - decrement the ref counts.
    */
   QDECREF (r);
   QDECREF (i);
   QDECREF (j);
   QDECREF (k);

   return  result;

#undef QDECREF
}

PyDoc_STRVAR(quaternion_format_doc,
             "quaternion.__format__() -> str\n"
             "\n"
             "Convert to a string according to format_spec.");


/* -----------------------------------------------------------------------------
 */
PyDoc_STRVAR(quaternion_rotate_doc,
             "quaternion.rotate (point, origin=None) -> point\n"
             "\n"
             "Rotates the point using self. Self should be constructed using the angle/axis.\n"
             "option. At very least self should be normalised.\n"
             "\n"
             "point    - is the point to be rotated, expects a tuple with 3 float elements\n"
             "origin   - the point about which the rotation occurs; when not specified or\n"
             "           None the origin is deemed to be (0.0, 0.0, 0.0)\n");

static PyObject *
quaternion_rotate(PyObject *self, PyObject *args, PyObject *kwds)
{
   static char *kwlist[] = {"point", "origin", NULL};

   PyObject *result = NULL;
   PyObject *point = NULL;
   PyObject *origin = NULL;

   int s;
   Py_quat_triple c_point = { 0.0, 0.0, 0.0 };
   Py_quat_triple c_origin= { 0.0, 0.0, 0.0 };
   Py_quat_triple r_point;

   /* Parse into two arguments
    */
   s = PyArg_ParseTupleAndKeywords(args, kwds, "O|O", kwlist, &point, &origin);
   if (!s) {
      return NULL;
   }

   s = quaternion_parse_triple (point, &c_point, "rotate", "point");
   if (!s) {
      return NULL;
   }

   /* origin can be null or None */
   if ((origin != NULL) && (origin != Py_None)) {
      s = quaternion_parse_triple (origin, &c_origin, "rotate", "origin");
      if (!s) {
         return NULL;
      }
   }

   r_point = _Py_quat_rotate (((PyQuaternionObject *)self)->qval, c_point, c_origin);

   result = Py_BuildValue("(ddd)", r_point.x, r_point.y, r_point.z);
   return result;
}

/* -----------------------------------------------------------------------------
 */
static PyObject *
quaternion_repr (PyQuaternionObject *v)
{
   int prec = 0;
   char format = 'r';

   PyObject *result = NULL;

   /* If these are non-NULL, they'll need to be freed.
    */
   char *ps = NULL;
   char *px = NULL;
   char *py = NULL;
   char *pz = NULL;

   ps = PyOS_double_to_string(v->qval.w, format, prec, 0, NULL);
   if (!ps) {
      PyErr_NoMemory();
      goto done;
   }

   px = PyOS_double_to_string(v->qval.x, format, prec, Py_DTSF_SIGN, NULL);
   if (!px) {
      PyErr_NoMemory();
      goto done;
   }

   py = PyOS_double_to_string(v->qval.y, format, prec, Py_DTSF_SIGN, NULL);
   if (!px) {
      PyErr_NoMemory();
      goto done;
   }

   pz = PyOS_double_to_string(v->qval.z, format, prec, Py_DTSF_SIGN, NULL);
   if (!px) {
      PyErr_NoMemory();
      goto done;
   }

   result = PyUnicode_FromFormat("(%s%si%sj%sk)", ps, px, py, pz);

done:
   PyMem_Free(ps);
   PyMem_Free(px);
   PyMem_Free(py);
   PyMem_Free(pz);

   return result;
}


/* -----------------------------------------------------------------------------
 */
static Py_hash_t
quaternion_hash (PyQuaternionObject *v)
{
   PyObject *z1, *z2;
   Py_uhash_t hashz1, hashz2, combined;

   /* z1 is the complex part of v, z2 is the other part of v as a complex number
    * This ensures that numbers that compare equal return same hash value.
    */
   z1 = (PyObject *) PyComplex_FromDoubles (v->qval.w, v->qval.y);
   z2 = (PyObject *) PyComplex_FromDoubles (v->qval.x, v->qval.z);

   hashz1 = z1->ob_type->tp_hash (z1);
   hashz2 = z2->ob_type->tp_hash (z2);

   z1->ob_type->tp_free (z1);
   z2->ob_type->tp_free (z2);

   combined = hashz1 + (_PyHASH_MULTIPLIER + 0x5afe) * hashz2;
   if (combined == (Py_uhash_t)-1)
      combined = (Py_uhash_t)-2;
   return (Py_hash_t)combined;
}

/* -----------------------------------------------------------------------------
 */
static PyObject *
quaternion_richcompare (PyObject *v, PyObject *w, int op)
{
   PyObject *result;
   Py_quaternion a, b;
   int equal;

   if (op != Py_EQ && op != Py_NE) {
      goto Unimplemented;
   }

   TO_C_QUATERNION(v, a);
   TO_C_QUATERNION(w, b);

   equal = _Py_quat_eq (a, b);

   if (equal == (op == Py_EQ))
      result = Py_True;
   else
      result = Py_False;

   Py_INCREF(result);

   return result;

Unimplemented:
   Py_RETURN_NOTIMPLEMENTED;
}


/* -----------------------------------------------------------------------------
 * Functions referenced by Quaternion_as_number (via tp_as_number)
 */
/* -----------------------------------------------------------------------------
 */
static PyObject *
quaternion_add(PyObject *v, PyObject *w)
{
   Py_quaternion result;
   Py_quaternion a, b;
   TO_C_QUATERNION(v, a);
   TO_C_QUATERNION(w, b);
   PyFPE_START_PROTECT("quaternion_add", return 0)
   result = _Py_quat_sum (a, b);
   PyFPE_END_PROTECT(result)
   return PyQuaternion_FromCQuaternion(result);
}

/* -----------------------------------------------------------------------------
 */
static PyObject *
quaternion_sub(PyObject *v, PyObject *w)
{
   Py_quaternion result;
   Py_quaternion a, b;
   TO_C_QUATERNION(v, a);
   TO_C_QUATERNION(w, b);
   PyFPE_START_PROTECT("quaternion_sub", return 0)
   result = _Py_quat_diff(a, b);
   PyFPE_END_PROTECT(result)
   return PyQuaternion_FromCQuaternion(result);
}

/* -----------------------------------------------------------------------------
 */
static PyObject *
quaternion_mul(PyObject *v, PyObject *w)
{
   Py_quaternion result;
   Py_quaternion a, b;
   TO_C_QUATERNION(v, a);
   TO_C_QUATERNION(w, b);
   PyFPE_START_PROTECT("quaternion_mul", return 0)
   result = _Py_quat_prod(a, b);
   PyFPE_END_PROTECT(result)
   return PyQuaternion_FromCQuaternion(result);
}

/* -----------------------------------------------------------------------------
 */
static PyObject *
quaternion_true_div(PyObject *v, PyObject *w)
{
   Py_quaternion result;
   Py_quaternion a, b;
   TO_C_QUATERNION(v, a);
   TO_C_QUATERNION(w, b);
   PyFPE_START_PROTECT("quaternion_div", return 0)
   errno = 0;
   result = _Py_quat_quot(a, b);
   PyFPE_END_PROTECT(result)
   if (errno == EDOM) {
      PyErr_SetString(PyExc_ZeroDivisionError, "quaternion division by zero");
      return NULL;
   }
   return PyQuaternion_FromCQuaternion(result);
}

/* -----------------------------------------------------------------------------
 */
static PyObject *
quaternion_remainder(PyObject *v, PyObject *w)
{
   PyErr_SetString(PyExc_TypeError,
                   "can't mod Quaternion numbers.");
   return NULL;
}

/* -----------------------------------------------------------------------------
 */
static PyObject *
quaternion_divmod(PyObject *v, PyObject *w)
{
   PyErr_SetString(PyExc_TypeError,
                   "can't take floor or mod of Quaternion number.");
   return NULL;
}

/* -----------------------------------------------------------------------------
 * Unlike its complex counter part, a Quaternion cannot be raised to the
 * power of a Quaternion (except in special circumstances, e.g. no imarginary
 * parts). The usual exp (log(v)*w) does not work with Quaternions as this
 * yields a different result from exp (w*log(v))
 */
static PyObject *
quaternion_pow(PyObject *v, PyObject *w, PyObject *z)
{
   Py_quaternion p;
   Py_quaternion a;

   double exponent;
   bool x_is_okay;

   /* Cannot modulo a Quaternion, 3rd parameter not allowed
    */
   if (z != Py_None) {
      Py_INCREF(Py_NotImplemented);
      return Py_NotImplemented;
   }

   /* In general case can only raise a Quaternion to a real power
    */
   if (!PyFloat_Check (w) && !PyLong_Check (w)) {
      Py_INCREF(Py_NotImplemented);
      return Py_NotImplemented;
   }

   TO_C_QUATERNION(v, a);
   exponent = _PyNumber_AsDouble (w, &x_is_okay);
   if (!x_is_okay) {
      PyErr_SetString(PyExc_TypeError, "Quaternion pow()argument 2 didn't return a float");
      return NULL;
   }

   PyFPE_START_PROTECT("quaternion_pow", return 0);
   errno = 0;
   p = _Py_quat_pow(a, exponent);
   PyFPE_END_PROTECT(p);

   if (errno == EDOM) {
      PyErr_SetString(PyExc_ZeroDivisionError,
                      "(0+0i+0j+0k) cannot be raised to a negative power");
      return NULL;
   }

   x_is_okay = true;

   Py_ADJUST_ERANGE2(p.w, p.x);
   if (errno == ERANGE) {
      x_is_okay = false;
   }

   Py_ADJUST_ERANGE2(p.y, p.z);
   if (errno == ERANGE) {
      x_is_okay = false;
   }

   if (!x_is_okay) {
      PyErr_SetString(PyExc_OverflowError,
                      "Quaternion numerical result out of range");
      return NULL;
   }

   return PyQuaternion_FromCQuaternion(p);
}

/* -----------------------------------------------------------------------------
 */
static PyObject *
quaternion_neg (PyQuaternionObject *v)
{
   Py_quaternion neg;
   neg = _Py_quat_neg (v->qval);
   return PyQuaternion_FromCQuaternion(neg);
}

/* -----------------------------------------------------------------------------
 */
static PyObject *
quaternion_pos (PyQuaternionObject *v)
{
   if (PyQuaternion_CheckExact((PyObject *)v)) {
      Py_INCREF(v);
      return (PyObject *)v;
   } else {
      return PyQuaternion_FromCQuaternion (v->qval);
   }
}

/* -----------------------------------------------------------------------------
 */
static PyObject *
quaternion_abs (PyQuaternionObject *v)
{
   double result;

   PyFPE_START_PROTECT("quaternion_abs", return 0)
   result = _Py_quat_abs(v->qval);
   PyFPE_END_PROTECT(result)

   if (errno == ERANGE) {
      PyErr_SetString(PyExc_OverflowError,
                      "Quaternion absolute value too large");
      return NULL;
   }
   return PyFloat_FromDouble (result);
}

/* -----------------------------------------------------------------------------
 */
static PyObject *
quaternion_quadrance (PyQuaternionObject *self)
{
   Py_quaternion c;
   double result;

   c = ((PyQuaternionObject *)self)->qval;
   PyFPE_START_PROTECT("quaternion_quadrance", return 0);
   errno = 0;
   result = _Py_quat_quadrance(c);
   PyFPE_END_PROTECT(result);
   if (errno == ERANGE) {
      PyErr_SetString(PyExc_OverflowError,
                      "Quaternion quadrance value too large");
      return NULL;
   }
   return PyFloat_FromDouble (result);
}

PyDoc_STRVAR(quaternion_quadrance_doc,
             "quaternion.quadrance() -> float"
             "\n"
             "Return the quadrance of the quaternion argument,\n"
             "such that: q.quadrance() == abs(q)**2.");


/* -----------------------------------------------------------------------------
 */
static int
quaternion_is_bool(PyQuaternionObject *v)
{
   return v->qval.w != 0.0 || v->qval.x != 0.0 || v->qval.y != 0.0 || v->qval.z != 0.0;
}

/* -----------------------------------------------------------------------------
 */
static PyObject *
quaternion_int(PyObject *v)
{
   PyErr_SetString(PyExc_TypeError,
                   "can't convert Quaternion to int");
   return NULL;
}

/* -----------------------------------------------------------------------------
 */
static PyObject *
quaternion_float(PyObject *v)
{
   PyErr_SetString(PyExc_TypeError,
                   "can't convert Quaternion to float");
   return NULL;
}

// -----------------------------------------------------------------------------
//
static PyObject *
quaternion_int_div(PyObject *v, PyObject *w)
{
   PyErr_SetString(PyExc_TypeError,
                   "can't take floor of Quaternion number.");
   return NULL;
}

/* -----------------------------------------------------------------------------
 */
static PyObject *
quaternion_getattro(PyObject *self, PyObject *attr)
{
   PyObject *result = NULL;
   char* name = NULL;

   if (PyUnicode_Check(attr)) {
      /* The returned buffer always has an extra null byte appended
       * In the case of an error, NULL is returned with an exception set.
       * The caller is not responsible for deallocating the buffer.
       */
      name = PyUnicode_AsUTF8 (attr);
      if (name) {
         /* Check for our own attributes
          */
         if (strcmp(name, "real") == 0) {
            Py_quaternion c;
            c = ((PyQuaternionObject *)self)->qval;
            result = PyFloat_FromDouble (c.w);

         } else if ((strcmp(name, "vector") == 0) || (strcmp(name, "imag") == 0)) {
            result = quaternion_get_vector (self);

         } else if (strcmp(name, "complex") == 0) {
            result = quaternion_get_complex (self);
         }
      }
   }

   if (result == NULL) {
      /* Use default generic get attributes function for members and functions.
       * This could maybe be placed inside the unicode check or the name check.
       */
      result = PyObject_GenericGetAttr (self, attr);
   }

   if (result == NULL) {
      PyErr_Format(PyExc_AttributeError,
                   "'quaternion.Quaternion' object has no attribute '%.200s'", name);
   }

   return result;
}


/* =============================================================================
 * Tables
 * =============================================================================
 */
static PyMethodDef QuaternionMethods [] = {
   {"__format__", (PyCFunction)quaternion__format__,  METH_VARARGS,  quaternion_format_doc},
   {"conjugate",  (PyCFunction)quaternion_conjugate,  METH_NOARGS,   quaternion_conjugate_doc},
   {"inverse",    (PyCFunction)quaternion_inverse,    METH_NOARGS,   quaternion_inverse_doc},
   {"quadrance",  (PyCFunction)quaternion_quadrance,  METH_NOARGS,   quaternion_quadrance_doc},
   {"normalise",  (PyCFunction)quaternion_normalise,  METH_NOARGS,   quaternion_normalise_doc},
   {"rotate",     (PyCFunction)quaternion_rotate,     METH_VARARGS |
                                                      METH_KEYWORDS, quaternion_rotate_doc},
   {NULL},  /* sentinel */
};

/* -----------------------------------------------------------------------------
 */
static PyMemberDef QuaternionMembers[] = {
   {"w",  T_DOUBLE, offsetof(PyQuaternionObject, qval.w), READONLY, "the scalar part of a Quaternion number"},
   {"x",  T_DOUBLE, offsetof(PyQuaternionObject, qval.x), READONLY, "the i imaginary part of a Quaternion number"},
   {"y",  T_DOUBLE, offsetof(PyQuaternionObject, qval.y), READONLY, "the j imaginary part of a Quaternion number"},
   {"z",  T_DOUBLE, offsetof(PyQuaternionObject, qval.z), READONLY, "the k imaginary part of a Quaternion number"},
   {NULL},  /* sentinel */
};

/* -----------------------------------------------------------------------------
 */
static PyNumberMethods QuaternionAsNumber = {
   (binaryfunc)quaternion_add,                 /* nb_add */
   (binaryfunc)quaternion_sub,                 /* nb_subtract */
   (binaryfunc)quaternion_mul,                 /* nb_multiply */
   (binaryfunc)quaternion_remainder,           /* nb_remainder */
   (binaryfunc)quaternion_divmod,              /* nb_divmod */
   (ternaryfunc)quaternion_pow,                /* nb_power */
   (unaryfunc)quaternion_neg,                  /* nb_negative */
   (unaryfunc)quaternion_pos,                  /* nb_positive */
   (unaryfunc)quaternion_abs,                  /* nb_absolute */
   (inquiry)quaternion_is_bool,                /* nb_bool */
   0,                                          /* nb_invert */
   0,                                          /* nb_lshift */
   0,                                          /* nb_rshift */
   0,                                          /* nb_and */
   0,                                          /* nb_xor */
   0,                                          /* nb_or */
   quaternion_int,                             /* nb_int */
   0,                                          /* nb_reserved */
   quaternion_float,                           /* nb_float */
   0,                                          /* nb_inplace_add */
   0,                                          /* nb_inplace_subtract */
   0,                                          /* nb_inplace_multiply*/
   0,                                          /* nb_inplace_remainder */
   0,                                          /* nb_inplace_power */
   0,                                          /* nb_inplace_lshift */
   0,                                          /* nb_inplace_rshift */
   0,                                          /* nb_inplace_and */
   0,                                          /* nb_inplace_xor */
   0,                                          /* nb_inplace_or */
   (binaryfunc)quaternion_int_div,             /* nb_floor_divide */
   (binaryfunc)quaternion_true_div,            /* nb_true_divide */
   0,                                          /* nb_inplace_floor_divide */
   0,                                          /* nb_inplace_true_divide */
   0,                                          /* nb_index */
   0,                                          /* nb_matrix_multiply */
   0,                                          /* nb_inplace_matrix_multiply */
};


// -----------------------------------------------------------------------------
//
PyDoc_STRVAR(
      quaternion_doc,
      "Quaternion ()                                     -> quaternion zero\n"
      "Quaternion (w[, x[, y[, z]]])                     -> quaternion number\n"
      "Quaternion (real=float[,imag=(float,float,float)])-> quaternion number\n"
      "Quaternion (angle=float,axis=(float,float,float)) -> quaternion rotation number\n"
      "Quaternion (number)                               -> quaternion number\n"
      "Quaternion (\"str representation\")                 -> quaternion number\n"
      "\n"
      "A Quaternion number may be constructed using one of the following forms:\n"
      "\n"
      "a) the real part and an optional imaginary parts. w, x, y and z must be float\n"
      "   or a number type which can be converted to float;\n"
      "\n"
      "b) from an real part and optional a 3-tuple imaginary part;\n"
      "\n"
      "c) from an angle (radians) and a 3-tuple axis of rotation (which is automatically\n"
      "   normalised), which generates a rotator Quaternion that can be used in\n"
      "   conjuction with the rotate mothod;\n"
      "\n"
      "d) from a single number parameter: int, float, complex or another Quaternion.\n"
      "   When the number is complex, the imaginary part of the complex is assigned\n"
      "   to the j imaginary part. So that Quaternion(z) == Quaternion(str(z)); or\n"
      "\n"
      "e) from the string representation of a quaternion (modelled on the complex type).\n"
      "\n"
      "\n"
      "Attributes\n"
      "w       - float - real/scalar part\n"
      "x       - float - i imaginary part\n"
      "y       - float - j imaginary part\n"
      "z       - float - k imaginary part\n"
      "vector  - tuple - the tuple (x, y, z) \n"
      "complex - complex - the complex number (w + y.j)\n"
      "real    - float - real/scalar part\n"
      "imag    - tuple - the imaginary part, the same as vector.\n"
      "\n"
      );

static PyTypeObject QuaternionType = {
   PyVarObject_HEAD_INIT(NULL, 0)
   "quaternion.Quaternion",                   /* tp_name */
   sizeof(PyQuaternionObject),                /* tp_basicsize */
   0,                                         /* tp_itemsize */
   0,                                         /* tp_dealloc */
   0,                                         /* tp_print */
   0,                                         /* tp_getattr */
   0,                                         /* tp_setattr */
   0,                                         /* tp_reserved */
   (reprfunc)quaternion_repr,                 /* tp_repr */
   &QuaternionAsNumber,                       /* tp_as_number */
   0,                                         /* tp_as_sequence */
   0,                                         /* tp_as_mapping */
   (hashfunc)quaternion_hash,                 /* tp_hash */
   0,                                         /* tp_call */
   (reprfunc)quaternion_repr,                 /* tp_str */
   (getattrofunc)quaternion_getattro,         /* tp_getattro */
   0,                                         /* tp_setattro */
   0,                                         /* tp_as_buffer */
   Py_TPFLAGS_DEFAULT | Py_TPFLAGS_BASETYPE,  /* tp_flags */
   quaternion_doc,                            /* tp_doc */
   0,                                         /* tp_traverse */
   0,                                         /* tp_clear */
   quaternion_richcompare,                    /* tp_richcompare */
   0,                                         /* tp_weaklistoffset */
   0,                                         /* tp_iter */
   0,                                         /* tp_iternext */
   QuaternionMethods,                         /* tp_methods */
   QuaternionMembers,                         /* tp_members */
   0,                                         /* tp_getset */
   0,                                         /* tp_base */
   0,                                         /* tp_dict */
   0,                                         /* tp_descr_get */
   0,                                         /* tp_descr_set */
   0,                                         /* tp_dictoffset */
   0,                                         /* tp_init */
   (allocfunc)PyType_GenericAlloc,            /* tp_alloc */
   (newfunc)quaternion_new,                   /* tp_new */
   PyObject_Del                               /* tp_free */
};

/* Allow module defn code to access the Quaternion PyTypeObject.
 */
PyTypeObject* PyQuaternionType () {
   return &QuaternionType;
}


/* =============================================================================
 * Public utility functions - need access to QuaternionType
 * -----------------------------------------------------------------------------
 * cf with PyComplex_Check (op), PyLong_Check (op), PyUnicode_Check(op) etc.
 */

/* -----------------------------------------------------------------------------
 */
bool PyQuaternion_Check (PyObject *op)
{
   return PyObject_TypeCheck(op, &QuaternionType);
}

/* -----------------------------------------------------------------------------
 */
bool PyQuaternion_CheckExact (PyObject *op)
{
   return (Py_TYPE(op) == &QuaternionType);
}

/* -----------------------------------------------------------------------------
 * Extract C quaternion from Python Quaternion.
 * Need better error handling - have a look at PyFloat_AsDouble PyComplex_AsCComplex
 */
Py_quaternion PyQuaternion_AsCQuaternion(PyObject *obj)
{
   Py_quaternion r = { 0.0, 0.0, 0.0, 0.0 };  // better zero than random garbage
   if (PyQuaternion_Check(obj)) {
      r = ((PyQuaternionObject *)(obj))->qval;
   }
   return r;
}

/* -----------------------------------------------------------------------------
 * Returns a reference to a PyObject set to qval
 */
static PyObject *
quaternion_subtype_from_c_quaternion(PyTypeObject *type, Py_quaternion qval)
{
    PyObject *op;

    op = type->tp_alloc(type, 0);
    if (op != NULL)
        ((PyQuaternionObject *)op)->qval = qval;
    return op;
}

/* -----------------------------------------------------------------------------
 * Returns a reference to a PyObject set to qval
 */
PyObject *
PyQuaternion_FromCQuaternion(const Py_quaternion qval)
{
   PyQuaternionObject *op;
   op = (PyQuaternionObject *) PyObject_MALLOC(sizeof(PyQuaternionObject));  /* Inline PyObject_New */
   if (op == NULL)
      return PyErr_NoMemory();

   (void)PyObject_INIT(op, &QuaternionType);   /* sets ref count to 1 plus stuff */

   op->qval = qval;
   return (PyObject *) op;
}

/* -----------------------------------------------------------------------------
 * Returns the object convert to a PyQuaternionObject
 */
PyObject * PyObject_AsQuaternion(PyObject *obj)
{
   Py_quaternion result = { 0.0, 0.0, 0.0, 0.0 };
   bool status;

   if (!obj) return NULL;

   /* Is it already a PyQuaternionObject - short circuit
    */
   if (PyQuaternion_Check(obj)) {
      Py_INCREF(obj);
      return obj;
   }

   status = PyObject_AsCQuaternion (obj, &result);
   if (status) {
      return PyQuaternion_FromCQuaternion (result);
   }

   return NULL;
}

/* -----------------------------------------------------------------------------
 */
bool PyObject_AsCQuaternion(PyObject *obj, Py_quaternion* qval)
{
   if (!obj) return false;

   /* Is it already a PyQuaternionObject - just extract the value
    */
   if (PyQuaternion_Check(obj)) {
      *qval = ((PyQuaternionObject *)(obj))->qval;
      return true;
   }

   /* Check other numeric types - excluding unicode for now
    */
   if (PyLong_Check(obj)) {
      double t = PyLong_AsDouble(obj);
      if (t == -1.0 && PyErr_Occurred()) {
         return false;
      }
      qval->w = t;
      qval->x = 0.0;
      qval->y = 0.0;
      qval->z = 0.0;
      return true;
   }

   if (PyFloat_Check(obj)) {
      qval->w = PyFloat_AsDouble(obj);
      qval->x = 0.0;
      qval->y = 0.0;
      qval->z = 0.0;
      return true;
   }

   if (PyComplex_Check(obj)) {
      Py_complex z = PyComplex_AsCComplex (obj);
      qval->w = z.real;
      qval->x = 0.0;
      qval->y = z.imag;
      qval->z = 0.0;
      return true;
   }

   return false;
}

// end<|MERGE_RESOLUTION|>--- conflicted
+++ resolved
@@ -43,15 +43,9 @@
 /* ----------------------------------------------------------------------------
  */
 static
-<<<<<<< HEAD
-void debugTrace (const char* function,
-                 const int line,
-                 const char* format, ...)
-=======
 void debugTrace(const char* function,
                 const int line,
                 const char* format, ...)
->>>>>>> dc3a5a1e
 {
    va_list args;
    char buffer [200];
@@ -93,11 +87,7 @@
    }
    return result;
 
-<<<<<<< HEAD
-   // qtype/quaternion_object.c:40:13: warning: 'debugTrace' defined but not used [-Wunused-function]
-=======
    // qtype/quaternion_object.c:46:13: warning: 'debugTrace' defined but not used [-Wunused-function]
->>>>>>> dc3a5a1e
    //
    DEBUG_TRACE ("make compiler warning go away");
 }
